--- conflicted
+++ resolved
@@ -18,10 +18,7 @@
  * test object, return an error.
  */
 function runTest() {
-<<<<<<< HEAD
-=======
   CouchDB.reloadConfig();
->>>>>>> 86f68c91
   var count = 0;
   var start = new Date().getTime();
 
@@ -38,19 +35,11 @@
     // Add artificial wait for each test of 1 sec
     while (new Date().getTime() < start + 1200);
     couchTests[name]();
-<<<<<<< HEAD
-    print('OK');
-  } catch(e) {
-    console.log("FAIL\nReason: " + e.message);
-    fmtStack(e.stack);
-    quit(1);
-=======
     quit(0);
   } catch(e) {
     console.log("\nError: " + e.message);
     fmtStack(e.stack);
     quit(1)
->>>>>>> 86f68c91
   }
 }
 
