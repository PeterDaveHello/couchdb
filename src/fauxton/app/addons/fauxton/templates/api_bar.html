<!--
Licensed under the Apache License, Version 2.0 (the "License"); you may not
use this file except in compliance with the License. You may obtain a copy of
the License at

  http://www.apache.org/licenses/LICENSE-2.0

Unless required by applicable law or agreed to in writing, software
distributed under the License is distributed on an "AS IS" BASIS, WITHOUT
WARRANTIES OR CONDITIONS OF ANY KIND, either express or implied. See the
License for the specific language governing permissions and limitations under
the License.
-->

<button class="btn btn-primary pull-right api-url-btn">
  API URL
  <i class="fonticon-plus icon"></i>
</button>
<div class="api-navbar" style="display: none">
    <div class="input-prepend input-append">
      <span class="add-on">
        API reference
<<<<<<< HEAD
        <a href="<%-getDocUrl(documentation)%>" target="_blank">
=======
        <a class="help-link" href="<%-getDocUrl(documentation)%>" target="_blank">
>>>>>>> ade9dae2
          <i class="icon-question-sign"></i>
        </a>
      </span>
      <input type="text" class="input-xxlarge" value="<%- endpoint %>">
<<<<<<< HEAD
      <a href="<%- endpoint %>" target="_blank" class="btn">Show me</a>
=======
      <a data-bypass="true" href="<%- endpoint %>" target="_blank" class="btn">Show me</a>
>>>>>>> ade9dae2
    </div>
</div><|MERGE_RESOLUTION|>--- conflicted
+++ resolved
@@ -20,19 +20,11 @@
     <div class="input-prepend input-append">
       <span class="add-on">
         API reference
-<<<<<<< HEAD
-        <a href="<%-getDocUrl(documentation)%>" target="_blank">
-=======
         <a class="help-link" href="<%-getDocUrl(documentation)%>" target="_blank">
->>>>>>> ade9dae2
           <i class="icon-question-sign"></i>
         </a>
       </span>
       <input type="text" class="input-xxlarge" value="<%- endpoint %>">
-<<<<<<< HEAD
-      <a href="<%- endpoint %>" target="_blank" class="btn">Show me</a>
-=======
       <a data-bypass="true" href="<%- endpoint %>" target="_blank" class="btn">Show me</a>
->>>>>>> ade9dae2
     </div>
 </div>