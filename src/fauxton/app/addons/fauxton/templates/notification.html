<!--
Licensed under the Apache License, Version 2.0 (the "License"); you may not
use this file except in compliance with the License. You may obtain a copy of
the License at

  http://www.apache.org/licenses/LICENSE-2.0

Unless required by applicable law or agreed to in writing, software
distributed under the License is distributed on an "AS IS" BASIS, WITHOUT
WARRANTIES OR CONDITIONS OF ANY KIND, either express or implied. See the
License for the specific language governing permissions and limitations under
the License.
-->

<div class="alert alert-<%- type %>">
  <button type="button" class="close" data-dismiss="alert">×</button>
<<<<<<< HEAD
  <%- msg %>
=======
  <%= htmlToRender %><!-- every caller has to escape on it's own -->
>>>>>>> ade9dae2
</div><|MERGE_RESOLUTION|>--- conflicted
+++ resolved
@@ -14,9 +14,5 @@
 
 <div class="alert alert-<%- type %>">
   <button type="button" class="close" data-dismiss="alert">×</button>
-<<<<<<< HEAD
-  <%- msg %>
-=======
   <%= htmlToRender %><!-- every caller has to escape on it's own -->
->>>>>>> ade9dae2
 </div>