--- conflicted
+++ resolved
@@ -63,11 +63,7 @@
 
 			<label for="createTarget">
 				<input type="checkbox" name="create_target" value="true" id="createTarget">
-<<<<<<< HEAD
-				Create Target <a href="<%-getDocUrl('replication_doc')%>" target="_blank"><i class="icon-question-sign" rel="tooltip" title="Create the target database"></i></a>
-=======
 				Create Target <a class="help-link" href="<%-getDocUrl('replication_doc')%>" target="_blank"><i class="icon-question-sign" rel="tooltip" title="Create the target database"></i></a>
->>>>>>> ade9dae2
 			</label>
 		</div>
 
